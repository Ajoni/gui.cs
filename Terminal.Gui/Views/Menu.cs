//
// Menu.cs: application menus and submenus
//
// Authors:
//   Miguel de Icaza (miguel@gnome.org)
//
// TODO:
//   Add accelerator support, but should also support chords (ShortCut in MenuItem)
//   Allow menus inside menus

using System;
using NStack;
using System.Linq;
using System.Collections.Generic;
using System.Reflection;

namespace Terminal.Gui {

	/// <summary>
	/// A <see cref="MenuItem"/> has a title, an associated help text, and an action to execute on activation.
	/// </summary>
	public class MenuItem {

		/// <summary>
		/// Initializes a new instance of <see cref="MenuItem"/>
		/// </summary>
		public MenuItem ()
		{
			Title = "";
			Help = "";
		}

		/// <summary>
		/// Initializes a new instance of <see cref="MenuItem"/>.
		/// </summary>
		/// <param name="title">Title for the menu item.</param>
		/// <param name="help">Help text to display.</param>
		/// <param name="action">Action to invoke when the menu item is activated.</param>
		/// <param name="canExecute">Function to determine if the action can currently be executred.</param>
		public MenuItem (ustring title, string help, Action action, Func<bool> canExecute = null)
		{
			Title = title ?? "";
			Help = help ?? "";
			Action = action;
			CanExecute = canExecute;
			bool nextIsHot = false;
			foreach (var x in Title) {
				if (x == '_')
					nextIsHot = true;
				else {
					if (nextIsHot) {
						HotKey = Char.ToUpper ((char)x);
						break;
					}
					nextIsHot = false;
				}
			}
		}

		/// <summary>
		/// Initializes a new instance of <see cref="MenuItem"/>
		/// </summary>
		/// <param name="title">Title for the menu item.</param>
		/// <param name="subMenu">The menu sub-menu.</param>
		public MenuItem (ustring title, MenuBarItem subMenu) : this (title, "", null)
		{
			SubMenu = subMenu;
			IsFromSubMenu = true;
		}

		/// <summary>
		/// The HotKey is used when the menu is active, the shortcut can be triggered when the menu is not active.
		/// For example HotKey would be "N" when the File Menu is open (assuming there is a "_New" entry
		/// if the ShortCut is set to "Control-N", this would be a global hotkey that would trigger as well
		/// </summary>
		public Rune HotKey;

		/// <summary>
		/// This is the global setting that can be used as a global shortcut to invoke the action on the menu.
		/// </summary>
		public Key ShortCut;

		/// <summary>
		/// Gets or sets the title. 
		/// </summary>
		/// <value>The title.</value>
		public ustring Title { get; set; }

		/// <summary>
		/// Gets or sets the help text for the menu item.
		/// </summary>
		/// <value>The help text.</value>
		public ustring Help { get; set; }

		/// <summary>
		/// Gets or sets the action to be invoked when the menu is triggered
		/// </summary>
		/// <value>Method to invoke.</value>
		public Action Action { get; set; }

		/// <summary>
		/// Gets or sets the action to be invoked if the menu can be triggered
		/// </summary>
		/// <value>Function to determine if action is ready to be executed.</value>
		public Func<bool> CanExecute { get; set; }

		/// <summary>
		/// Shortcut to check if the menu item is enabled
		/// </summary>
		public bool IsEnabled ()
		{
			return CanExecute == null ? true : CanExecute ();
		}

		internal int Width => Title.Length + Help.Length + 1 + 2;

		/// <summary>
		/// Gets or sets the parent for this <see cref="MenuItem"/>
		/// </summary>
		/// <value>The parent.</value>
		internal MenuBarItem SubMenu { get; set; }
		internal bool IsFromSubMenu { get; set; }

		/// <summary>
		/// Merely a debugging aid to see the interaction with main
		/// </summary>
		public MenuItem GetMenuItem ()
		{
			return this;
		}

		/// <summary>
		/// Merely a debugging aid to see the interaction with main
		/// </summary>
		public bool GetMenuBarItem ()
		{
			return IsFromSubMenu;
		}
	}

	/// <summary>
	/// A <see cref="MenuBarItem"/> contains <see cref="MenuBarItem"/>s or <see cref="MenuItem"/>s.
	/// </summary>
	public class MenuBarItem : MenuItem {
		/// <summary>
		/// Initializes a new <see cref="MenuBarItem"/> as a <see cref="MenuItem"/>.
		/// </summary>
		/// <param name="title">Title for the menu item.</param>
		/// <param name="help">Help text to display.</param>
		/// <param name="action">Action to invoke when the menu item is activated.</param>
		/// <param name="canExecute">Function to determine if the action can currently be executred.</param>
		public MenuBarItem (ustring title, string help, Action action, Func<bool> canExecute = null) : base (title, help, action, canExecute)
		{
			SetTitle (title ?? "");
			Children = null;
		}

		/// <summary>
		/// Initializes a new <see cref="MenuBarItem"/>.
		/// </summary>
		/// <param name="title">Title for the menu item.</param>
		/// <param name="children">The items in the current menu.</param>
		public MenuBarItem (ustring title, MenuItem [] children)
		{
			if (children == null)
				throw new ArgumentNullException (nameof (children), "The parameter cannot be null. Use an empty array instead.");

			SetTitle (title ?? "");
			Children = children;
		}

		/// <summary>
		/// Initializes a new <see cref="MenuBarItem"/>.
		/// </summary>
		/// <param name="children">The items in the current menu.</param>
		public MenuBarItem (MenuItem [] children) : this (new string (' ', GetMaxTitleLength (children)), children)
		{
		}

		static int GetMaxTitleLength (MenuItem [] children)
		{
			int maxLength = 0;
			foreach (var item in children) {
				int len = GetMenuBarItemLength (item.Title);
				if (len > maxLength)
					maxLength = len;
				item.IsFromSubMenu = true;
			}

			return maxLength;
		}

		void SetTitle (ustring title)
		{
			if (title == null)
				title = "";
			Title = title;
			TitleLength = GetMenuBarItemLength (Title);
		}

		static int GetMenuBarItemLength (ustring title)
		{
			int len = 0;
			foreach (var ch in title) {
				if (ch == '_')
					continue;
				len++;
			}

			return len;
		}

		///// <summary>
		///// Gets or sets the title to display.
		///// </summary>
		///// <value>The title.</value>
		//public ustring Title { get; set; }

		/// <summary>
		/// Gets or sets an array of <see cref="MenuItem"/> objects that are the children of this <see cref="MenuBarItem"/>
		/// </summary>
		/// <value>The children.</value>
		public MenuItem [] Children { get; set; }
		internal int TitleLength { get; private set; }

		internal bool IsTopLevel { get => (Children == null || Children.Length == 0); }

	}

	class Menu : View {
		internal MenuBarItem barItems;
		MenuBar host;
		internal int current;
		internal View previousSubFocused;

		static Rect MakeFrame (int x, int y, MenuItem [] items)
		{
			if (items == null || items.Length == 0) {
				return new Rect ();
			}
			int maxW = items.Max (z => z?.Width) ?? 0;

			return new Rect (x, y, maxW + 2, items.Length + 2);
		}

		public Menu (MenuBar host, int x, int y, MenuBarItem barItems) : base (MakeFrame (x, y, barItems.Children))
		{
			this.barItems = barItems;
			this.host = host;
			if (barItems.IsTopLevel) {
				// This is a standalone MenuItem on a MenuBar
				ColorScheme = Colors.Menu;
				CanFocus = true;
			} else {

				current = -1;
				for (int i = 0; i < barItems.Children.Length; i++) {
					if (barItems.Children [i] != null) {
						current = i;
						break;
					}
				}
				ColorScheme = Colors.Menu;
				CanFocus = true;
				WantMousePositionReports = host.WantMousePositionReports;
			}

		}

		internal Attribute DetermineColorSchemeFor (MenuItem item, int index)
		{
			if (item != null) {
				if (index == current) return ColorScheme.Focus;
				if (!item.IsEnabled ()) return ColorScheme.Disabled;
			}
			return ColorScheme.Normal;
		}

		public override void Redraw (Rect region)
		{
			Driver.SetAttribute (ColorScheme.Normal);
			DrawFrame (region, padding: 0, fill: true);

			for (int i = 0; i < barItems.Children.Length; i++) {
				var item = barItems.Children [i];
				Driver.SetAttribute (item == null ? ColorScheme.Normal : i == current ? ColorScheme.Focus : ColorScheme.Normal);
				if (item == null) {
					Move (0, i + 1);
					Driver.AddRune (Driver.LeftTee);
				} else
					Move (1, i + 1);

				Driver.SetAttribute (DetermineColorSchemeFor (item, i));
				for (int p = 0; p < Frame.Width - 2; p++)
					if (item == null)
						Driver.AddRune (Driver.HLine);
					else if (p == Frame.Width - 3 && barItems.Children [i].SubMenu != null)
						Driver.AddRune ('>');
					else
						Driver.AddRune (' ');

				if (item == null) {
					Move (Frame.Right - 1, i + 1);
					Driver.AddRune (Driver.RightTee);
					continue;
				}

				Move (2, i + 1);
				if (!item.IsEnabled ())
					DrawHotString (item.Title, ColorScheme.Disabled, ColorScheme.Disabled);
				else
					DrawHotString (item.Title,
					       i == current ? ColorScheme.HotFocus : ColorScheme.HotNormal,
					       i == current ? ColorScheme.Focus : ColorScheme.Normal);

				// The help string
				var l = item.Help.Length;
				Move (Frame.Width - l - 2, 1 + i);
				Driver.AddStr (item.Help);
			}
			PositionCursor ();
		}

		public override void PositionCursor ()
		{
			if (host == null || host.IsMenuOpen)
				if (barItems.IsTopLevel) {
					host.PositionCursor ();
				} else
					Move (2, 1 + current);
			else
				host.PositionCursor ();
		}

		public void Run (Action action)
		{
			if (action == null)
				return;

			Application.UngrabMouse ();
			host.CloseAllMenus ();
			Application.Refresh ();

			Application.MainLoop.AddIdle (() => {
				action ();
				return false;
			});
		}

		public override bool OnKeyDown (KeyEvent keyEvent)
		{
			if (keyEvent.IsAlt) {
				host.CloseAllMenus ();
				return true;
			}

			return false;
		}

		public override bool ProcessHotKey (KeyEvent keyEvent)
		{
			// To ncurses simulate a AltMask key pressing Alt+Space because
			// it can�t detect an alone special key down was pressed.
			if (keyEvent.IsAlt && keyEvent.Key == Key.AltMask) {
				OnKeyDown (keyEvent);
				return true;
			}

			return false;
		}

		public override bool ProcessKey (KeyEvent kb)
		{
			bool disabled;
			switch (kb.Key) {
			case Key.CursorUp:
				if (barItems.IsTopLevel || current == -1)
					break;
				do {
					disabled = false;
					current--;
					if (host.UseKeysUpDownAsKeysLeftRight) {
						if (current == -1 && barItems.Children [current + 1].IsFromSubMenu && host.selectedSub > -1) {
							current++;
							host.PreviousMenu (true);
							break;
						}
					}
					if (current < 0)
						current = barItems.Children.Length - 1;
					var item = barItems.Children [current];
					if (item == null || !item.IsEnabled ()) disabled = true;
				} while (barItems.Children [current] == null || disabled);
				SetNeedsDisplay ();
				break;
			case Key.CursorDown:
				if (barItems.IsTopLevel) {
					break;
				}

				do {
					current++;
					disabled = false;
					if (current == barItems.Children.Length)
						current = 0;
					var item = barItems.Children [current];
					if (item == null || !item.IsEnabled ()) disabled = true;
					if (host.UseKeysUpDownAsKeysLeftRight && barItems.Children [current]?.SubMenu != null &&
						!disabled && host.IsMenuOpen) {
						CheckSubMenu ();
						break;
					}
					if (!host.IsMenuOpen)
						host.OpenMenu (host.selected);
				} while (barItems.Children [current] == null || disabled);
				SetNeedsDisplay ();
				break;
			case Key.CursorLeft:
				host.PreviousMenu (true);
				break;
			case Key.CursorRight:
				host.NextMenu (barItems.IsTopLevel || barItems.Children [current].IsFromSubMenu ? true : false);
				break;
			case Key.Esc:
				Application.UngrabMouse ();
				host.CloseAllMenus ();
				break;
			case Key.Enter:
				if (barItems.IsTopLevel) {
					Run (barItems.Action);
				} else {
					CheckSubMenu ();
					Run (barItems.Children [current].Action);
				}
				break;
			default:
				// TODO: rune-ify
				if (barItems.Children != null && Char.IsLetterOrDigit ((char)kb.KeyValue)) {
					var x = Char.ToUpper ((char)kb.KeyValue);
					foreach (var item in barItems.Children) {
						if (item == null) continue;
						if (item.IsEnabled () && item.HotKey == x) {
							host.CloseMenu ();
							Run (item.Action);
							return true;
						}
					}
				}
				break;
			}
			return true;
		}

		public override bool MouseEvent (MouseEvent me)
		{
			if (!host.handled && !host.HandleGrabView (me, this)) {
				return false;
			}
			host.handled = false;
			bool disabled;
			if (me.Flags == MouseFlags.Button1Clicked) {
				disabled = false;
				if (me.Y < 1)
					return true;
				var meY = me.Y - 1;
				if (meY >= barItems.Children.Length)
					return true;
				var item = barItems.Children [meY];
				if (item == null || !item.IsEnabled ()) disabled = true;
				if (item != null && !disabled)
					Run (barItems.Children [meY].Action);
				return true;
			} else if (me.Flags == MouseFlags.Button1Pressed || me.Flags == MouseFlags.Button1DoubleClicked ||
				me.Flags == MouseFlags.ReportMousePosition ||
				me.Flags.HasFlag (MouseFlags.Button1Pressed | MouseFlags.ReportMousePosition)) {
				disabled = false;
				if (me.Y < 1)
					return true;
				if (me.Y - 1 >= barItems.Children.Length)
					return true;
				var item = barItems.Children [me.Y - 1];
				if (item == null || !item.IsEnabled ()) disabled = true;
				if (item != null && !disabled)
					current = me.Y - 1;
				HasFocus = true;
				SetNeedsDisplay ();
				CheckSubMenu ();
				return true;
			}
			return false;
		}

		internal void CheckSubMenu ()
		{
			if (barItems.Children [current] == null)
				return;
			var subMenu = barItems.Children [current].SubMenu;
			if (subMenu != null) {
				int pos = -1;
				if (host.openSubMenu != null)
					pos = host.openSubMenu.FindIndex (o => o?.barItems == subMenu);
				host.Activate (host.selected, pos, subMenu);
			} else if (host.openSubMenu != null && !barItems.Children [current].IsFromSubMenu)
				host.CloseMenu (false, true);
		}

		int GetSubMenuIndex (MenuBarItem subMenu)
		{
			int pos = -1;
			if (this != null && Subviews.Count > 0) {
				Menu v = null;
				foreach (var menu in Subviews) {
					if (((Menu)menu).barItems == subMenu)
						v = (Menu)menu;
				}
				if (v != null)
					pos = Subviews.IndexOf (v);
			}

			return pos;
		}
	}



	/// <summary>
	/// The MenuBar provides a menu for Terminal.Gui applications. 
	/// </summary>
	/// <remarks>
	///	<para>
	///	The <see cref="MenuBar"/> appears on the first row of the terminal.
	///	</para>
	///	<para>
	///	The <see cref="MenuBar"/> provides global hotkeys for the application.
	///	</para>
	/// </remarks>
	public class MenuBar : View {
		/// <summary>
		/// Gets or sets the array of <see cref="MenuBarItem"/>s for the menu. Only set this when the <see cref="MenuBar"/> is vislble.
		/// </summary>
		/// <value>The menu array.</value>
		public MenuBarItem [] Menus { get; set; }
		internal int selected;
		internal int selectedSub;

		Action action;

		/// <summary>
		/// Used for change the navigation key style.
		/// </summary>
		public bool UseKeysUpDownAsKeysLeftRight { get; set; } = true;

		/// <summary>
		/// Initializes a new instance of the <see cref="MenuBar"/> class with the specified set of toplevel menu items.
		/// </summary>
		/// <param name="menus">Individual menu items; a null item will result in a separator being drawn.</param>
		public MenuBar (MenuBarItem [] menus) : base ()
		{
			X = 0;
			Y = 0;
			Width = Dim.Fill ();
			Height = 1;
			Menus = menus;
			//CanFocus = true;
			selected = -1;
			selectedSub = -1;
			ColorScheme = Colors.Menu;
			WantMousePositionReports = true;
			IsMenuOpen = false;
		}

		bool openedByAltKey;

		///<inheritdoc cref="OnKeyDown"/>
		public override bool OnKeyDown (KeyEvent keyEvent)
		{
			if (keyEvent.IsAlt) {
				openedByAltKey = true;
				SetNeedsDisplay ();
				openedByHotKey = false;
			}
			return false;
		}

		///<inheritdoc cref="OnKeyUp"/>
		public override bool OnKeyUp (KeyEvent keyEvent)
		{
			if (keyEvent.IsAlt) {
				// User pressed Alt - this may be a precursor to a menu accelerator (e.g. Alt-F)
				if (!keyEvent.IsCtrl && openedByAltKey && !IsMenuOpen && openMenu == null && ((uint)keyEvent.Key & (uint)Key.CharMask) == 0) {
					// There's no open menu, the first menu item should be highlight.
					// The right way to do this is to SetFocus(MenuBar), but for some reason
					// that faults.

					//Activate (0);
					//StartMenu ();
					IsMenuOpen = true;
					selected = 0;
					CanFocus = true;
					lastFocused = SuperView.MostFocused;
					SuperView.SetFocus (this);
					SetNeedsDisplay ();
					Application.GrabMouse (this);
				} else if (!openedByHotKey) {
					// There's an open menu. If this Alt key-up is a pre-cursor to an accelerator
					// we don't want to close the menu because it'll flash.
					// How to deal with that?

					if (openMenu != null)
						CloseAllMenus ();
					openedByAltKey = false;
					IsMenuOpen = false;
					selected = -1;
					CanFocus = false;
					if (lastFocused != null)
						SuperView?.SetFocus (lastFocused);
					SetNeedsDisplay ();
					Application.UngrabMouse ();
				}

				return true;
			}
			return false;
		}

		///<inheritdoc cref="Redraw"/>
		public override void Redraw (Rect region)
		{
			Move (0, 0);
			Driver.SetAttribute (Colors.Menu.Normal);
			for (int i = 0; i < Frame.Width; i++)
				Driver.AddRune (' ');

			Move (1, 0);
			int pos = 1;

			for (int i = 0; i < Menus.Length; i++) {
				var menu = Menus [i];
				Move (pos, 0);
				Attribute hotColor, normalColor;
				if (i == selected) {
					hotColor = i == selected ? ColorScheme.HotFocus : ColorScheme.HotNormal;
					normalColor = i == selected ? ColorScheme.Focus : ColorScheme.Normal;
				} else if (openedByAltKey) {
					hotColor = ColorScheme.HotNormal;
					normalColor = ColorScheme.Normal;
				} else {
					hotColor = ColorScheme.Normal;
					normalColor = ColorScheme.Normal;
				}
				DrawHotString ($" {menu.Title}  ", hotColor, normalColor);
				pos += 1 + menu.TitleLength + 2;
			}
			PositionCursor ();
		}

		///<inheritdoc cref="PositionCursor"/>
		public override void PositionCursor ()
		{
			int pos = 0;
			for (int i = 0; i < Menus.Length; i++) {
				if (i == selected) {
					pos++;
					if (IsMenuOpen)
						Move (pos + 1, 0);
					else
						Move (pos + 1, 0);
					return;
				} else {
					if (IsMenuOpen)
						pos += 1 + Menus [i].TitleLength + 2;
					else
						pos += 2 + Menus [i].TitleLength + 1;
				}
			}
			//Move (0, 0);
		}

		void Selected (MenuItem item)
		{
			// TODO: Running = false;
			action = item.Action;
		}

		/// <summary>
		/// Raised as a menu is opened.
		/// </summary>
		public event EventHandler OnOpenMenu;

		/// <summary>
		/// Raised when a menu is closing.
		/// </summary>
		public event EventHandler OnCloseMenu;

		internal Menu openMenu;
		Menu openCurrentMenu;
		internal List<Menu> openSubMenu;
		View previousFocused;
		internal bool isMenuOpening;
		internal bool isMenuClosing;

		/// <summary>
		/// True if the menu is open; otherwise false.
		/// </summary>
		public bool IsMenuOpen { get; protected set; }

		View lastFocused;

		/// <summary>
		/// Get the lasted focused view before open the menu.
		/// </summary>
		public View LastFocused { get; private set; }

		internal void OpenMenu (int index, int sIndex = -1, MenuBarItem subMenu = null)
		{
			isMenuOpening = true;
			OnOpenMenu?.Invoke (this, null);
			int pos = 0;
			switch (subMenu) {
			case null:
				lastFocused = lastFocused ?? SuperView.MostFocused;
				if (openSubMenu != null)
					CloseMenu (false, true);
				if (openMenu != null)
					SuperView.Remove (openMenu);

				for (int i = 0; i < index; i++)
					pos += Menus [i].Title.Length + 2;
				openMenu = new Menu (this, pos, 1, Menus [index]);
				openCurrentMenu = openMenu;
				openCurrentMenu.previousSubFocused = openMenu;

				SuperView.Add (openMenu);
				SuperView.SetFocus (openMenu);
				break;
			default:
				if (openSubMenu == null)
					openSubMenu = new List<Menu> ();
				if (sIndex > -1) {
					RemoveSubMenu (sIndex);
				} else {
					var last = openSubMenu.Count > 0 ? openSubMenu.Last () : openMenu;
					openCurrentMenu = new Menu (this, last.Frame.Left + last.Frame.Width, last.Frame.Top + 1 + last.current, subMenu);
					openCurrentMenu.previousSubFocused = last.previousSubFocused;
					openSubMenu.Add (openCurrentMenu);
					SuperView.Add (openCurrentMenu);
				}
				selectedSub = openSubMenu.Count - 1;
				SuperView?.SetFocus (openCurrentMenu);
				break;
			}
			isMenuOpening = false;
			IsMenuOpen = true;
		}

		/// <summary>
		/// Opens the current Menu programatically.
		/// </summary>
		public void OpenMenu ()
		{
			if (openMenu != null)
				return;
			selected = 0;
			SetNeedsDisplay ();

			previousFocused = SuperView.Focused;
			OpenMenu (selected);
			Application.GrabMouse (this);
		}

		// Activates the menu, handles either first focus, or activating an entry when it was already active
		// For mouse events.
		internal void Activate (int idx, int sIdx = -1, MenuBarItem subMenu = null)
		{
			selected = idx;
			selectedSub = sIdx;
			if (openMenu == null)
				previousFocused = SuperView.Focused;

			OpenMenu (idx, sIdx, subMenu);
			SetNeedsDisplay ();
		}

		/// <summary>
		/// Closes the current Menu programatically, if open.
		/// </summary>
<<<<<<< HEAD
		public void CloseMenu()
=======
		public void CloseMenu ()
>>>>>>> 904f04df
		{
			CloseMenu (false, false);
		}
		internal void CloseMenu (bool reopen = false, bool isSubMenu = false)
		{
			isMenuClosing = true;
			OnCloseMenu?.Invoke (this, null);
			switch (isSubMenu) {
			case false:
				if (openMenu != null)
					SuperView.Remove (openMenu);
				SetNeedsDisplay ();
				if (previousFocused != null && openMenu != null && previousFocused.ToString () != openCurrentMenu.ToString ())
					previousFocused?.SuperView?.SetFocus (previousFocused);
				openMenu = null;
				if (lastFocused is Menu) {
					lastFocused = null;
				}
				LastFocused = lastFocused;
				lastFocused = null;
				if (LastFocused != null) {
					if (!reopen)
						selected = -1;
					LastFocused.SuperView?.SetFocus (LastFocused);
					IsMenuOpen = false;
				} else {
					SuperView.SetFocus (this);
					IsMenuOpen = false;
					PositionCursor ();
				}
				break;

			case true:
				selectedSub = -1;
				SetNeedsDisplay ();
				RemoveAllOpensSubMenus ();
				openCurrentMenu.previousSubFocused?.SuperView?.SetFocus (openCurrentMenu.previousSubFocused);
				openSubMenu = null;
				break;
			}
			isMenuClosing = false;
			IsMenuOpen = false;
		}

		void RemoveSubMenu (int index)
		{
			if (openSubMenu == null)
				return;
			for (int i = openSubMenu.Count - 1; i > index; i--) {
				isMenuClosing = true;
				if (openSubMenu.Count - 1 > 0)
					SuperView.SetFocus (openSubMenu [i - 1]);
				else
					SuperView.SetFocus (openMenu);
				if (openSubMenu != null) {
					SuperView.Remove (openSubMenu [i]);
					openSubMenu.Remove (openSubMenu [i]);
				}
				RemoveSubMenu (i);
			}
			if (openSubMenu.Count > 0)
				openCurrentMenu = openSubMenu.Last ();

			//if (openMenu.Subviews.Count == 0)
			//	return;
			//if (index == 0) {
			//	//SuperView.SetFocus (previousSubFocused);
			//	FocusPrev ();
			//	return;
			//}

			//for (int i = openMenu.Subviews.Count - 1; i > index; i--) {
			//	isMenuClosing = true;
			//	if (openMenu.Subviews.Count - 1 > 0)
			//		SuperView.SetFocus (openMenu.Subviews [i - 1]);
			//	else
			//		SuperView.SetFocus (openMenu);
			//	if (openMenu != null) {
			//		Remove (openMenu.Subviews [i]);
			//		openMenu.Remove (openMenu.Subviews [i]);
			//	}
			//	RemoveSubMenu (i);
			//}
			isMenuClosing = false;
		}

		internal void RemoveAllOpensSubMenus ()
		{
			if (openSubMenu != null) {
				foreach (var item in openSubMenu) {
					SuperView.Remove (item);
				}
			}
		}

		internal void CloseAllMenus ()
		{
			if (!isMenuOpening && !isMenuClosing) {
				if (openSubMenu != null)
					CloseMenu (false, true);
				CloseMenu ();
				if (LastFocused != null && LastFocused != this)
					selected = -1;
			}
			IsMenuOpen = false;
			openedByHotKey = false;
			openedByAltKey = false;
		}

		View FindDeepestMenu (View view, ref int count)
		{
			count = count > 0 ? count : 0;
			foreach (var menu in view.Subviews) {
				if (menu is Menu) {
					count++;
					return FindDeepestMenu ((Menu)menu, ref count);
				}
			}
			return view;
		}

		internal void PreviousMenu (bool isSubMenu = false)
		{
			switch (isSubMenu) {
			case false:
				if (selected <= 0)
					selected = Menus.Length - 1;
				else
					selected--;

				if (selected > -1)
					CloseMenu (true, false);
				OpenMenu (selected);
				break;
			case true:
				if (selectedSub > -1) {
					selectedSub--;
					RemoveSubMenu (selectedSub);
					SetNeedsDisplay ();
				} else
					PreviousMenu ();

				break;
			}
		}

		internal void NextMenu (bool isSubMenu = false)
		{
			switch (isSubMenu) {
			case false:
				if (selected == -1)
					selected = 0;
				else if (selected + 1 == Menus.Length)
					selected = 0;
				else
					selected++;

				if (selected > -1)
					CloseMenu (true);
				OpenMenu (selected);
				break;
			case true:
				if (UseKeysUpDownAsKeysLeftRight) {
					CloseMenu (false, true);
					NextMenu ();
				} else {
					if ((selectedSub == -1 || openSubMenu == null || openSubMenu?.Count == selectedSub) && openCurrentMenu.barItems.Children [openCurrentMenu.current].SubMenu == null) {
						if (openSubMenu != null)
							CloseMenu (false, true);
						NextMenu ();
					} else if (openCurrentMenu.barItems.Children [openCurrentMenu.current].SubMenu != null ||
						!openCurrentMenu.barItems.Children [openCurrentMenu.current].IsFromSubMenu)
						selectedSub++;
					else
						return;
					SetNeedsDisplay ();
					openCurrentMenu.CheckSubMenu ();
				}
				break;
			}
		}

		bool openedByHotKey;
		internal bool FindAndOpenMenuByHotkey (KeyEvent kb)
		{
			//int pos = 0;
			var c = ((uint)kb.Key & (uint)Key.CharMask);
			for (int i = 0; i < Menus.Length; i++) {
				// TODO: this code is duplicated, hotkey should be part of the MenuBarItem
				var mi = Menus [i];
				int p = mi.Title.IndexOf ('_');
				if (p != -1 && p + 1 < mi.Title.Length) {
					if (Char.ToUpperInvariant ((char)mi.Title [p + 1]) == c) {
						ProcessMenu (i, mi);
						return true;
					}
				}
			}
			return false;
		}

		private void ProcessMenu (int i, MenuBarItem mi)
		{
			if (mi.IsTopLevel) {
				var menu = new Menu (this, i, 0, mi);
				menu.Run (mi.Action);
			} else {
				openedByHotKey = true;
				Application.GrabMouse (this);
				selected = i;
				OpenMenu (i);
			}
		}

		///<inheritdoc cref="ProcessHotKey"/>
		public override bool ProcessHotKey (KeyEvent kb)
		{
			if (kb.Key == Key.F9) {
				if (!IsMenuOpen)
					OpenMenu ();
				else
					CloseAllMenus ();
				return true;
			}

			// To ncurses simulate a AltMask key pressing Alt+Space because
			// it can�t detect an alone special key down was pressed.
			if (kb.IsAlt && kb.Key == Key.AltMask && openMenu == null) {
				OnKeyDown (kb);
				OnKeyUp (kb);
				return true;
			} else if (kb.IsAlt) {
				if (FindAndOpenMenuByHotkey (kb)) return true;
			}
			//var kc = kb.KeyValue;

			return base.ProcessHotKey (kb);
		}

		///<inheritdoc cref="ProcessKey"/>
		public override bool ProcessKey (KeyEvent kb)
		{
			switch (kb.Key) {
			case Key.CursorLeft:
				selected--;
				if (selected < 0)
					selected = Menus.Length - 1;
				break;
			case Key.CursorRight:
				selected = (selected + 1) % Menus.Length;
				break;

			case Key.Esc:
			case Key.ControlC:
				//TODO: Running = false;
				CloseMenu ();
				if (openedByAltKey) {
					openedByAltKey = false;
					LastFocused.SuperView?.SetFocus (LastFocused);
				}
				break;

			case Key.CursorDown:
			case Key.Enter:
				ProcessMenu (selected, Menus [selected]);
				break;

			default:
				var key = kb.KeyValue;
				if ((key >= 'a' && key <= 'z') || (key >= 'A' && key <= 'Z') || (key >= '0' && key <= '9')) {
					char c = Char.ToUpper ((char)key);

					if (selected == -1 || Menus [selected].IsTopLevel)
						return false;

					foreach (var mi in Menus [selected].Children) {
						if (mi == null)
							continue;
						int p = mi.Title.IndexOf ('_');
						if (p != -1 && p + 1 < mi.Title.Length) {
							if (mi.Title [p + 1] == c) {
								Selected (mi);
								return true;
							}
						}
					}
				}

				return false;
			}
			SetNeedsDisplay ();
			return true;
		}

		///<inheritdoc cref="MouseEvent"/>
		public override bool MouseEvent (MouseEvent me)
		{
			if (!handled && !HandleGrabView (me, this)) {
				return false;
			}
			handled = false;

			if (me.Flags == MouseFlags.Button1Pressed || me.Flags == MouseFlags.Button1Clicked || me.Flags == MouseFlags.Button1DoubleClicked ||
				(me.Flags == MouseFlags.ReportMousePosition && selected > -1) ||
				(me.Flags.HasFlag (MouseFlags.Button1Pressed | MouseFlags.ReportMousePosition) && selected > -1)) {
				int pos = 1;
				int cx = me.X;
				for (int i = 0; i < Menus.Length; i++) {
					if (cx > pos && me.X < pos + 1 + Menus [i].TitleLength) {
						if (selected == i && (me.Flags == MouseFlags.Button1Pressed || me.Flags == MouseFlags.Button1DoubleClicked) &&
											IsMenuOpen) {
							Application.UngrabMouse ();
							if (Menus [i].IsTopLevel) {
								var menu = new Menu (this, i, 0, Menus [i]);
								menu.Run (Menus [i].Action);
							} else {
								CloseMenu ();
							}
						} else if ((me.Flags == MouseFlags.Button1Pressed || me.Flags == MouseFlags.Button1DoubleClicked) &&
							!IsMenuOpen) {
							if (Menus [i].IsTopLevel) {
								var menu = new Menu (this, i, 0, Menus [i]);
								menu.Run (Menus [i].Action);
							} else {
								Activate (i);
							}
						} else if (selected != i && selected > -1 && me.Flags == MouseFlags.ReportMousePosition) {
							if (IsMenuOpen) {
								CloseMenu ();
								Activate (i);
							}
						} else {
							if (IsMenuOpen)
								Activate (i);
						}
						return true;
					}
					pos += 2 + Menus [i].TitleLength + 1;
				}
			}
			return false;
		}

		internal bool handled;

		internal bool HandleGrabView (MouseEvent me, View current)
		{
			if (Application.mouseGrabView != null) {
				if (me.View is MenuBar || me.View is Menu) {
					if (me.View != current) {
						Application.UngrabMouse ();
						Application.GrabMouse (me.View);
						me.View.MouseEvent (me);
					}
				} else if (!(me.View is MenuBar || me.View is Menu) && (me.Flags.HasFlag (MouseFlags.Button1Clicked) ||
					me.Flags == MouseFlags.Button1DoubleClicked || me.Flags == MouseFlags.Button1Pressed)) {
					Application.UngrabMouse ();
					CloseAllMenus ();
					handled = false;
					return false;
				} else {
					handled = false;
					return false;
				}
			} else if (!IsMenuOpen && (me.Flags == MouseFlags.Button1Pressed || me.Flags == MouseFlags.Button1DoubleClicked ||
				me.Flags.HasFlag (MouseFlags.Button1Pressed | MouseFlags.ReportMousePosition))) {
				Application.GrabMouse (current);
			} else {
				handled = false;
				return false;
			}
			//if (me.View != this && (me.Flags != MouseFlags.Button1Pressed || me.Flags == MouseFlags.Button1DoubleClicked))
			//	return true;
			//else if (me.View != this && (me.Flags == MouseFlags.Button1Pressed || me.Flags == MouseFlags.Button1DoubleClicked)) {
			//	Application.UngrabMouse ();
			//	host.CloseAllMenus ();
			//	return true;
			//}


			//if (!(me.View is MenuBar) && !(me.View is Menu) && (me.Flags != MouseFlags.Button1Pressed ||
			// me.Flags != MouseFlags.Button1DoubleClicked))
			//	return false;

			//if (Application.mouseGrabView != null) {
			//	if (me.View is MenuBar || me.View is Menu) {
			//		me.X -= me.OfX;
			//		me.Y -= me.OfY;
			//		me.View.MouseEvent (me);
			//		return true;
			//	} else if (!(me.View is MenuBar || me.View is Menu) && (me.Flags == MouseFlags.Button1Pressed ||
			//		me.Flags == MouseFlags.Button1DoubleClicked)) {
			//		Application.UngrabMouse ();
			//		CloseAllMenus ();
			//	}
			//} else if (!isMenuClosed && selected == -1 && (me.Flags == MouseFlags.Button1Pressed || me.Flags == MouseFlags.Button1DoubleClicked)) {
			//	Application.GrabMouse (this);
			//	return true;
			//}

			//if (Application.mouseGrabView != null) {
			//	if (Application.mouseGrabView == me.View && me.View == current) {
			//		me.X -= me.OfX;
			//		me.Y -= me.OfY;
			//	} else if (me.View != current && me.View is MenuBar && me.View is Menu) {
			//		Application.UngrabMouse ();
			//		Application.GrabMouse (me.View);
			//	} else if (me.Flags == MouseFlags.Button1Pressed || me.Flags == MouseFlags.Button1DoubleClicked) {
			//		Application.UngrabMouse ();
			//		CloseMenu ();
			//	}
			//} else if ((!isMenuClosed && selected > -1)) {
			//	Application.GrabMouse (current);
			//}

			handled = true;

			return true;
		}
	}

}<|MERGE_RESOLUTION|>--- conflicted
+++ resolved
@@ -784,11 +784,7 @@
 		/// <summary>
 		/// Closes the current Menu programatically, if open.
 		/// </summary>
-<<<<<<< HEAD
-		public void CloseMenu()
-=======
 		public void CloseMenu ()
->>>>>>> 904f04df
 		{
 			CloseMenu (false, false);
 		}

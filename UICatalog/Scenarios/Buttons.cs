﻿using NStack;
using System;
using System.Collections.Generic;
using System.Linq;
using System.Reflection;
using Terminal.Gui;

namespace UICatalog {
	[ScenarioMetadata (Name: "Buttons", Description: "Demonstrates all sorts of Buttons")]
	[ScenarioCategory ("Controls")]
	[ScenarioCategory ("Layout")]
	class Buttons : Scenario {
		public override void Setup ()
		{
			// Add a label & text field so we can demo IsDefault
			var editLabel = new Label ("TextField (to demo IsDefault):") {
				X = 0,
				Y = 0,
			};
			Win.Add (editLabel);
			// Add a TextField using Absolute layout. 
			var edit = new TextField (31, 0, 15, "");
			Win.Add (edit);

			// This is the default button (IsDefault = true); if user presses ENTER in the TextField
			// the scenario will quit
			var defaultButton = new Button ("_Quit") {
				X = Pos.Center (),
				//TODO: Change to use Pos.AnchorEnd()
				Y = Pos.Bottom (Win) - 3,
				IsDefault = true,
				Clicked = () => Application.RequestStop (),
			};
			Win.Add (defaultButton);

			var swapButton = new Button (50, 0, "Swap Default (Absolute Layout)");
			swapButton.Clicked = () => {
				defaultButton.IsDefault = !defaultButton.IsDefault;
				swapButton.IsDefault = !swapButton.IsDefault;
			};
			Win.Add (swapButton);

			static void DoMessage (Button button, ustring txt)
			{
				button.Clicked = () => {
					var btnText = button.Text.ToString ();
					MessageBox.Query ("Message", $"Did you click {txt}?", "Yes", "No");
				};
			}

			var colorButtonsLabel = new Label ("Color Buttons:") {
				X = 0,
				Y = Pos.Bottom (editLabel) + 1,
			};
			Win.Add (colorButtonsLabel);

			View prev = colorButtonsLabel;
			foreach (var colorScheme in Colors.ColorSchemes) {
				var colorButton = new Button ($"{colorScheme.Key}") {
					ColorScheme = colorScheme.Value,
					X = Pos.Right (prev) + 2,
					Y = Pos.Y (colorButtonsLabel),
				};
				DoMessage (colorButton, colorButton.Text);
				Win.Add (colorButton);
				prev = colorButton;
			}
			// BUGBUG: For some reason these buttons don't move to correct locations initially. 

			Button button;
			Win.Add (button = new Button ("A super long _Button that will probably expose a bug in clipping or wrapping of text. Will it?") {
				X = 2,
				Y = Pos.Bottom (colorButtonsLabel) + 1,
			});
			DoMessage (button, button.Text);

			// Note the 'N' in 'Newline' will be the hotkey
			Win.Add (button = new Button ("a Newline\nin the button") {
				X = 2,
				Y = Pos.Bottom (button) + 1,
				Clicked = () => MessageBox.Query ("Message", "Question?", "Yes", "No")
			});

			var textChanger = new Button ("Te_xt Changer") {
				X = 2,
				Y = Pos.Bottom (button) + 1,
			};
			Win.Add (textChanger);
			textChanger.Clicked = () => textChanger.Text += "!";

			Win.Add (button = new Button ("Lets see if this will move as \"Text Changer\" grows") {
				X = Pos.Right (textChanger) + 2,
				Y = Pos.Y (textChanger),
			});

			var removeButton = new Button ("Remove this button") {
				X = 2,
				Y = Pos.Bottom (button) + 1,
				ColorScheme = Colors.Error
			};
			Win.Add (removeButton);
			// This in intresting test case because `moveBtn` and below are laid out relative to this one!
			removeButton.Clicked = () => Win.Remove (removeButton);

			var computedFrame = new FrameView ("Computed Layout") {
				X = 0,
				Y = Pos.Bottom (removeButton) + 1,
				Width = Dim.Percent (50),
				Height = 5
			};
			Win.Add (computedFrame);

			// Demonstrates how changing the View.Frame property can move Views
			var moveBtn = new Button ("Move This \u263b Button _via Pos") {
				X = 0,
				Y = Pos.Center () - 1,
				Width = 30,
				ColorScheme = Colors.Error,
			};
			moveBtn.Clicked = () => {
				moveBtn.X = moveBtn.Frame.X + 5;
				computedFrame.LayoutSubviews (); // BUGBUG: This call should not be needed. View.X is not causing relayout correctly
			};
			computedFrame.Add (moveBtn);

			// Demonstrates how changing the View.Frame property can SIZE Views (#583)
<<<<<<< HEAD
			var sizeBtn = new Button ("Size This Button _via Pos") {
=======
			var sizeBtn = new Button ("Size This \u263a Button _via Pos") {
>>>>>>> 0ed5f0e5
				X = 0,
				Y = Pos.Center () + 1,
				Width = 30,
				ColorScheme = Colors.Error,
			};
			sizeBtn.Clicked = () => {
				sizeBtn.Width = sizeBtn.Frame.Width + 5;
				//computedFrame.LayoutSubviews (); // FIXED: This call should not be needed. View.X is not causing relayout correctly
			};
			computedFrame.Add (sizeBtn);

			var absoluteFrame = new FrameView ("Absolute Layout") {
				X = Pos.Right (computedFrame),
				Y = Pos.Bottom (removeButton) + 1,
				Width = Dim.Fill (),
				Height = 5
			};
			Win.Add (absoluteFrame);

			// Demonstrates how changing the View.Frame property can move Views
			var moveBtnA = new Button (0, 0, "Move This Button via Frame") {
				ColorScheme = Colors.Error,
			};
			moveBtnA.Clicked = () => {
				moveBtnA.Frame = new Rect (moveBtnA.Frame.X + 5, moveBtnA.Frame.Y, moveBtnA.Frame.Width, moveBtnA.Frame.Height);
			};
			absoluteFrame.Add (moveBtnA);

			// Demonstrates how changing the View.Frame property can SIZE Views (#583)
			var sizeBtnA = new Button (0, 2, " ~  s  gui.cs   master ↑10 = Со_хранить") {
				ColorScheme = Colors.Error,
			};
			sizeBtnA.Clicked = () => {
				sizeBtnA.Frame = new Rect (sizeBtnA.Frame.X, sizeBtnA.Frame.Y, sizeBtnA.Frame.Width + 5, sizeBtnA.Frame.Height);
			};
			absoluteFrame.Add (sizeBtnA);

			var label = new Label ("Text Alignment (changes the four buttons above): ") {
				X = 2,
				Y = Pos.Bottom (computedFrame) + 1,
			};
			Win.Add (label);

			var radioGroup = new RadioGroup (new ustring [] { "Left", "Right", "Centered", "Justified" }) {
				X = 4,
				Y = Pos.Bottom (label) + 1,
				SelectedItem = 2,
<<<<<<< HEAD
=======
				SelectedItemChanged = (args) => {
					switch (args.SelectedItem) {
					case 0:
						moveBtn.TextAlignment = TextAlignment.Left;
						sizeBtn.TextAlignment = TextAlignment.Left;
						moveBtnA.TextAlignment = TextAlignment.Left;
						sizeBtnA.TextAlignment = TextAlignment.Left;
						break;
					case 1:
						moveBtn.TextAlignment = TextAlignment.Right;
						sizeBtn.TextAlignment = TextAlignment.Right;
						moveBtnA.TextAlignment = TextAlignment.Right;
						sizeBtnA.TextAlignment = TextAlignment.Right;
						break;
					case 2:
						moveBtn.TextAlignment = TextAlignment.Centered;
						sizeBtn.TextAlignment = TextAlignment.Centered;
						moveBtnA.TextAlignment = TextAlignment.Centered;
						sizeBtnA.TextAlignment = TextAlignment.Centered;
						break;
					case 3:
						moveBtn.TextAlignment = TextAlignment.Justified;
						sizeBtn.TextAlignment = TextAlignment.Justified;
						moveBtnA.TextAlignment = TextAlignment.Justified;
						sizeBtnA.TextAlignment = TextAlignment.Justified;
						break;
					}
				}
>>>>>>> 0ed5f0e5
			};
			Win.Add (radioGroup);

			// Demo changing hotkey
			ustring MoveHotkey (ustring txt)
			{
				// Remove the '_'
				var i = txt.IndexOf ('_');
				ustring start = "";
				if (i > -1)
					start = txt [0, i];
				txt = start + txt [i + 1, txt.Length];

				// Move over one or go to start
				i++;
				if (i >= txt.Length) {
					i = 0;
				}

				// Slip in the '_'
				start = txt [0, i];
				txt = start + ustring.Make ('_') + txt [i, txt.Length];

				return txt;
			}

			var mhkb = "Click to Change th_is Button's Hotkey";
			var moveHotKeyBtn = new Button (mhkb) {
				X = 2,
				Y = Pos.Bottom (radioGroup) + 1,
				Width = mhkb.Length + 10,
				ColorScheme = Colors.TopLevel,
			};
			moveHotKeyBtn.Clicked = () => {
				moveHotKeyBtn.Text = MoveHotkey (moveHotKeyBtn.Text);
			};
			Win.Add (moveHotKeyBtn);

			var muhkb = " ~  s  gui.cs   master ↑10 = Сохранить";
			var moveUnicodeHotKeyBtn = new Button (muhkb) {
				X = Pos.Right (moveHotKeyBtn) + 6,
				Y = Pos.Bottom (radioGroup) + 1,
				Width = muhkb.Length + 30,
				ColorScheme = Colors.TopLevel,
			};
			moveUnicodeHotKeyBtn.Clicked = () => {
				moveUnicodeHotKeyBtn.Text = MoveHotkey (moveUnicodeHotKeyBtn.Text);
			};
			Win.Add (moveUnicodeHotKeyBtn);

			radioGroup.SelectedItemChanged += (args) => {
				switch (args.SelectedItem) {
				case 0:
					moveBtn.TextAlignment = TextAlignment.Left;
					sizeBtn.TextAlignment = TextAlignment.Left;
					moveBtnA.TextAlignment = TextAlignment.Left;
					sizeBtnA.TextAlignment = TextAlignment.Left;
					moveHotKeyBtn.TextAlignment = TextAlignment.Left;
					moveUnicodeHotKeyBtn.TextAlignment = TextAlignment.Left;
					break;
				case 1:
					moveBtn.TextAlignment = TextAlignment.Right;
					sizeBtn.TextAlignment = TextAlignment.Right;
					moveBtnA.TextAlignment = TextAlignment.Right;
					sizeBtnA.TextAlignment = TextAlignment.Right;
					moveHotKeyBtn.TextAlignment = TextAlignment.Right;
					moveUnicodeHotKeyBtn.TextAlignment = TextAlignment.Right;
					break;
				case 2:
					moveBtn.TextAlignment = TextAlignment.Centered;
					sizeBtn.TextAlignment = TextAlignment.Centered;
					moveBtnA.TextAlignment = TextAlignment.Centered;
					sizeBtnA.TextAlignment = TextAlignment.Centered;
					moveHotKeyBtn.TextAlignment = TextAlignment.Centered;
					moveUnicodeHotKeyBtn.TextAlignment = TextAlignment.Centered;
					break;
				case 3:
					moveBtn.TextAlignment = TextAlignment.Justified;
					sizeBtn.TextAlignment = TextAlignment.Justified;
					moveBtnA.TextAlignment = TextAlignment.Justified;
					sizeBtnA.TextAlignment = TextAlignment.Justified;
					moveHotKeyBtn.TextAlignment = TextAlignment.Justified;
					moveUnicodeHotKeyBtn.TextAlignment = TextAlignment.Justified;
					break;
				}
			};
		}
	}
}<|MERGE_RESOLUTION|>--- conflicted
+++ resolved
@@ -124,11 +124,7 @@
 			computedFrame.Add (moveBtn);
 
 			// Demonstrates how changing the View.Frame property can SIZE Views (#583)
-<<<<<<< HEAD
-			var sizeBtn = new Button ("Size This Button _via Pos") {
-=======
 			var sizeBtn = new Button ("Size This \u263a Button _via Pos") {
->>>>>>> 0ed5f0e5
 				X = 0,
 				Y = Pos.Center () + 1,
 				Width = 30,
@@ -176,37 +172,6 @@
 				X = 4,
 				Y = Pos.Bottom (label) + 1,
 				SelectedItem = 2,
-<<<<<<< HEAD
-=======
-				SelectedItemChanged = (args) => {
-					switch (args.SelectedItem) {
-					case 0:
-						moveBtn.TextAlignment = TextAlignment.Left;
-						sizeBtn.TextAlignment = TextAlignment.Left;
-						moveBtnA.TextAlignment = TextAlignment.Left;
-						sizeBtnA.TextAlignment = TextAlignment.Left;
-						break;
-					case 1:
-						moveBtn.TextAlignment = TextAlignment.Right;
-						sizeBtn.TextAlignment = TextAlignment.Right;
-						moveBtnA.TextAlignment = TextAlignment.Right;
-						sizeBtnA.TextAlignment = TextAlignment.Right;
-						break;
-					case 2:
-						moveBtn.TextAlignment = TextAlignment.Centered;
-						sizeBtn.TextAlignment = TextAlignment.Centered;
-						moveBtnA.TextAlignment = TextAlignment.Centered;
-						sizeBtnA.TextAlignment = TextAlignment.Centered;
-						break;
-					case 3:
-						moveBtn.TextAlignment = TextAlignment.Justified;
-						sizeBtn.TextAlignment = TextAlignment.Justified;
-						moveBtnA.TextAlignment = TextAlignment.Justified;
-						sizeBtnA.TextAlignment = TextAlignment.Justified;
-						break;
-					}
-				}
->>>>>>> 0ed5f0e5
 			};
 			Win.Add (radioGroup);
 
